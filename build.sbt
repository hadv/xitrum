organization := "tv.cntt"

name := "xitrum"

<<<<<<< HEAD
version := "1.22"
=======
version := "2.0-SNAPSHOT"
>>>>>>> ede52d6d

scalaVersion := "2.10.1"

scalacOptions ++= Seq(
  "-deprecation",
  "-feature",
  "-unchecked"
)

// Put config directory in classpath for easier development (sbt console etc.)
unmanagedBase in Runtime <<= baseDirectory { base => base / "config" }

// Most Scala projects are published to Sonatype, but Sonatype is not default
// and it takes several hours to sync from Sonatype to Maven Central
resolvers += "SonatypeReleases" at "http://oss.sonatype.org/content/repositories/releases/"

<<<<<<< HEAD
libraryDependencies += "io.netty" % "netty" % "3.6.4.Final"
=======
libraryDependencies += "io.netty" % "netty" % "3.6.5.Final"
>>>>>>> ede52d6d

libraryDependencies += "com.typesafe.akka" %% "akka-actor" % "2.1.2"

libraryDependencies += "com.typesafe.akka" %% "akka-remote" % "2.1.2"

// Projects using Xitrum must provide a concrete implentation of SLF4J (Logback etc.)
libraryDependencies += "org.slf4j" % "slf4j-api" % "1.7.5" % "provided"

// For (de)serializing
libraryDependencies += "com.twitter" %% "chill" % "0.2.0"

// For jsEscape
libraryDependencies += "org.apache.commons" % "commons-lang3" % "3.1"

libraryDependencies += "org.json4s" %% "json4s-native" % "3.2.4"

// For i18n
libraryDependencies += "tv.cntt" %% "scaposer" % "1.2"

// For compiling CoffeeScript to JavaScript
libraryDependencies += "tv.cntt" % "rhinocoffeescript" % "1.6.2"

// Hazelcast is used for distributed cache and SockJS --------------------------

// Infinispan is good but much heavier
libraryDependencies += "com.hazelcast" % "hazelcast" % "2.5"

// Hazelcast can be configured as cluster member, lite member, or Java client
libraryDependencies += "com.hazelcast" % "hazelcast-client" % "2.5"

// For scanning routes ---------------------------------------------------------

libraryDependencies += "tv.cntt" %% "sclasner" % "1.6"

libraryDependencies += "org.javassist" % "javassist" % "3.17.1-GA"

// xitrum.imperatively uses Scala continuation, a compiler plugin --------------

autoCompilerPlugins := true

addCompilerPlugin("org.scala-lang.plugins" % "continuations" % "2.10.1")

scalacOptions += "-P:continuations:enable"

//------------------------------------------------------------------------------

// Skip API doc generation to speedup "publish-local" while developing.
// Comment out this line when publishing to Sonatype.
publishArtifact in (Compile, packageDoc) := false<|MERGE_RESOLUTION|>--- conflicted
+++ resolved
@@ -2,11 +2,7 @@
 
 name := "xitrum"
 
-<<<<<<< HEAD
-version := "1.22"
-=======
-version := "2.0-SNAPSHOT"
->>>>>>> ede52d6d
+version := "2.1-SNAPSHOT"
 
 scalaVersion := "2.10.1"
 
@@ -23,11 +19,7 @@
 // and it takes several hours to sync from Sonatype to Maven Central
 resolvers += "SonatypeReleases" at "http://oss.sonatype.org/content/repositories/releases/"
 
-<<<<<<< HEAD
-libraryDependencies += "io.netty" % "netty" % "3.6.4.Final"
-=======
 libraryDependencies += "io.netty" % "netty" % "3.6.5.Final"
->>>>>>> ede52d6d
 
 libraryDependencies += "com.typesafe.akka" %% "akka-actor" % "2.1.2"
 
