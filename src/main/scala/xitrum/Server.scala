package xitrum

import io.netty.bootstrap.ServerBootstrap
import io.netty.channel.{ChannelInitializer, ChannelPipeline}
import io.netty.channel.nio.NioEventLoopGroup
import io.netty.channel.socket.SocketChannel
import io.netty.channel.socket.nio.NioServerSocketChannel

import xitrum.handler.{
  DefaultHttpChannelInitializer,
  FlashSocketPolicyServer,
  NetOption,
  SslChannelInitializer
}
import xitrum.routing.RouteCollection
import xitrum.sockjs.SockJsAction

object Server extends Log {
  /**
<<<<<<< HEAD
   * Starts with default ChannelInitializer provided by Xitrum.
=======
   * Starts with default ChannelPipelineFactory and default routes provided by Xitrum.
>>>>>>> 33cb4173
   */
  def start() {
    val default = new DefaultHttpChannelInitializer
    start(default)
  }

  /**
<<<<<<< HEAD
   * Starts with your custom ChannelInitializer. For an example, see
   * xitrum.handler.DefaultHttpChannelInitializer.
   * SSL codec handler will be automatically prepended for HTTPS server.
   */
  def start(httpChannelInitializer: ChannelInitializer[SocketChannel]) {
=======
   * Starts with your custom ChannelPipelineFactory and default routes.
   * For an example, see xitrum.handler.DefaultHttpChannelPipelineFactory.
   * SSL codec handler will be automatically prepended for HTTPS server.
   */
  def start(httpChannelPipelineFactory: ChannelPipelineFactory) {
    return start(httpChannelPipelineFactory, Routes.collect)
  }

  /**
   * Starts with default ChannelPipelineFactory and custom routes.
   */
  def start(routes: RouteCollection) {  
    return start(new DefaultHttpChannelPipelineFactory, routes)
  }

  /**
   * Starts with your custom ChannelPipelineFactory and custom routes.
   * For an example, see xitrum.handler.DefaultHttpChannelPipelineFactory.
   * SSL codec handler will be automatically prepended for HTTPS server.
   */
  def start(httpChannelPipelineFactory: ChannelPipelineFactory, routes: RouteCollection) {
>>>>>>> 33cb4173
    // Don't know why this doesn't work if put above Config.actorSystem
    //
    // Redirect Akka log to SLF4J
    // http://doc.akka.io/docs/akka/2.0/scala/logging.html
    // http://stackoverflow.com/questions/16202501/how-can-i-override-a-typesafe-config-list-value-on-the-command-line
    System.setProperty("akka.loggers.0", "akka.event.slf4j.Slf4jLogger")

    Config.xitrum.templateEngine.foreach(_.start())
    Config.xitrum.cache.start()
    Config.xitrum.session.store.start()

    // Trick to start actorRegistry on startup
    SockJsAction.entropy()

    routes.logRoutes(false)
    routes.sockJsRouteMap.logRoutes()
    routes.logErrorRoutes()
    routes.logRoutes(true)

    // Lastly, start the server(s) after necessary things have been prepared
    val portConfig = Config.xitrum.port
    if (portConfig.http.isDefined)  doStart(false, httpChannelInitializer)
    if (portConfig.https.isDefined) doStart(true,  httpChannelInitializer)
    if (portConfig.flashSocketPolicy.isDefined) FlashSocketPolicyServer.start()

    val mode = if (Config.productionMode) "production" else "development"
    log.info("Xitrum started in {} mode", mode)

    // This is a good timing to warn
    Config.warnOnDefaultSecureKey()
  }

  private def doStart(https: Boolean, nonSslChannelInitializer: ChannelInitializer[SocketChannel]) {
    val channelInitializer =
      if (https)
        new SslChannelInitializer(nonSslChannelInitializer)
      else
        nonSslChannelInitializer

    val bossGroup   = new NioEventLoopGroup
    val workerGroup = new NioEventLoopGroup
    val bootstrap   = new ServerBootstrap
    bootstrap.group(bossGroup, workerGroup)
             .channel(classOf[NioServerSocketChannel])
             .childHandler(channelInitializer)

    val portConfig      = Config.xitrum.port
    val (service, port) = if (https) ("HTTPS", portConfig.https.get) else ("HTTP", portConfig.http.get)

    NetOption.setOptions(bootstrap)
    NetOption.bind(service, bootstrap, port)

    Config.xitrum.interface match {
      case None =>
        log.info(s"${service} server started on port ${port}")

      case Some(hostnameOrIp) =>
        log.info(s"${service} server started on ${hostnameOrIp}:${port}")
    }
  }
}<|MERGE_RESOLUTION|>--- conflicted
+++ resolved
@@ -12,52 +12,22 @@
   NetOption,
   SslChannelInitializer
 }
-import xitrum.routing.RouteCollection
 import xitrum.sockjs.SockJsAction
 
 object Server extends Log {
   /**
-<<<<<<< HEAD
-   * Starts with default ChannelInitializer provided by Xitrum.
-=======
-   * Starts with default ChannelPipelineFactory and default routes provided by Xitrum.
->>>>>>> 33cb4173
+   * Starts with the default ChannelInitializer provided by Xitrum.
    */
   def start() {
-    val default = new DefaultHttpChannelInitializer
-    start(default)
+    start(new DefaultHttpChannelInitializer)
   }
 
   /**
-<<<<<<< HEAD
    * Starts with your custom ChannelInitializer. For an example, see
    * xitrum.handler.DefaultHttpChannelInitializer.
    * SSL codec handler will be automatically prepended for HTTPS server.
    */
   def start(httpChannelInitializer: ChannelInitializer[SocketChannel]) {
-=======
-   * Starts with your custom ChannelPipelineFactory and default routes.
-   * For an example, see xitrum.handler.DefaultHttpChannelPipelineFactory.
-   * SSL codec handler will be automatically prepended for HTTPS server.
-   */
-  def start(httpChannelPipelineFactory: ChannelPipelineFactory) {
-    return start(httpChannelPipelineFactory, Routes.collect)
-  }
-
-  /**
-   * Starts with default ChannelPipelineFactory and custom routes.
-   */
-  def start(routes: RouteCollection) {  
-    return start(new DefaultHttpChannelPipelineFactory, routes)
-  }
-
-  /**
-   * Starts with your custom ChannelPipelineFactory and custom routes.
-   * For an example, see xitrum.handler.DefaultHttpChannelPipelineFactory.
-   * SSL codec handler will be automatically prepended for HTTPS server.
-   */
-  def start(httpChannelPipelineFactory: ChannelPipelineFactory, routes: RouteCollection) {
->>>>>>> 33cb4173
     // Don't know why this doesn't work if put above Config.actorSystem
     //
     // Redirect Akka log to SLF4J
@@ -72,6 +42,7 @@
     // Trick to start actorRegistry on startup
     SockJsAction.entropy()
 
+    val routes = Config.routes
     routes.logRoutes(false)
     routes.sockJsRouteMap.logRoutes()
     routes.logErrorRoutes()
